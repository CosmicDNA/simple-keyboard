import Keyboard from '../Keyboard';
import TestUtility from '../../../utils/TestUtility';

let testUtil = new TestUtility();

it('Keyboard will not render without target element', () => {
  try {
    new Keyboard();
    expect(true).toBe(false);
  } catch (e) {
    expect(e.message).toBe("KEYBOARD_DOM_ERROR");
  }
});

it('Keyboard will run without options', () => {
  // Prepare target DOM element
  testUtil.setDOM();

  // No options
  new Keyboard();
});

it('Keyboard will run with empty options', () => {
  // Prepare target DOM element
  testUtil.setDOM();

  // No options
  new Keyboard({});
});

it('Keyboard will run with custom DOM target', () => {
  testUtil.setDOM("myTestDiv");

  new Keyboard(".myTestDiv");
  expect(document.body.querySelector(".myTestDiv")).toBeDefined();
});

it('Keyboard will run with debug option set', () => {
  testUtil.setDOM();
  
  let keyboard = new Keyboard({
    debug: true
  });

  expect(keyboard.options.debug).toBeTruthy();
});

it('Keyboard will use touch events', () => {
  let touched = false

  testUtil.clear()

  document.body.innerHTML = `
    <div id="keyboard"></div>
  `;

  const keyboard = new Keyboard('#keyboard', {
    useTouchEvents: true,
    onChange: () => touched = true,
    layout: {
      default: ["q"]
    }
  });

  keyboard.getButtonElement("q").ontouchstart();
  keyboard.getButtonElement("q").ontouchend();
  keyboard.getButtonElement("q").ontouchcancel();
  
  expect(keyboard.options.useTouchEvents).toBeTruthy();
  expect(touched).toBeTruthy();
  expect(keyboard.getInput()).toBe('q');
})

it('Keyboard standard buttons will work', () => {
  testUtil.setDOM();
  let keyboard = new Keyboard({
    maxLength: {
      "default": 10
    }
  });
  
  testUtil.testLayoutStdButtons(keyboard);
});


it('Keyboard shift buttons will work', () => {
  testUtil.setDOM();
  let keyboard = new Keyboard();

  keyboard.setOptions({
    layoutName: "shift",
    maxLength: 42
  });

  testUtil.testLayoutStdButtons(keyboard);
});

it('Keyboard setOptions will work without a param', () => {
  testUtil.setDOM();
  let keyboard = new Keyboard();

  keyboard.setOptions();
});

it('Keyboard empty buttons wont do anything as expected', () => {
  testUtil.setDOM();

  let keyboard = new Keyboard({
    layout: {
      default: [
        "{//} {button} d",
        "a b c d e f g h i j",
      ]
    }
  });

  keyboard.getButtonElement("{//}").onclick();
});

it('Keyboard onKeyPress will work', () => {
  testUtil.setDOM();

  let pressed = false;

  let keyboard = new Keyboard({
    onKeyPress: () => {
      pressed = true;
    },
    debug: true
  });

  keyboard.getButtonElement("q").onclick();

  expect(pressed).toBeTruthy();
});

it('Keyboard standard function buttons will not change input', () => {
  testUtil.setDOM();

  let keyboard = new Keyboard({
    useButtonTag: true
  });

  testUtil.iterateButtons((button) => {
    if(button.getAttribute("data-skbtn") === "{shift}"){
      button.onclick();
    }
  });

  expect(keyboard.getInput()).toBeFalsy();
});

it('Keyboard syncInstanceInputs will work', () => {
  testUtil.clear();

  document.body.innerHTML = `
    <div class="keyboard1"></div>
    <div class="keyboard2"></div>
  `;

  let sharedOptions = {
    syncInstanceInputs: true
  };

  let keyboard1 = new Keyboard(".keyboard1", sharedOptions);
  let keyboard2 = new Keyboard(".keyboard2", sharedOptions);

  keyboard1.getButtonElement("q").onclick();

  expect(keyboard2.getInput()).toBe("q");

  /**
   * Test cursor syncing...
   * Reinit keyboards
   */
  keyboard1 = new Keyboard(".keyboard1", sharedOptions);
  keyboard2 = new Keyboard(".keyboard2", sharedOptions);

  keyboard1.getButtonElement("1").onclick();
  keyboard1.getButtonElement("5").onclick();
  keyboard1.getButtonElement("6").onclick();

  keyboard1.caretPosition = 1;

  keyboard1.getButtonElement("2").onclick();
  keyboard1.getButtonElement("3").onclick();
  keyboard1.getButtonElement("4").onclick();

  expect(keyboard1.getInput()).toBe("123456");
  expect(keyboard2.getInput()).toBe("123456");
});

it('Keyboard onChange will work', () => {
  testUtil.setDOM();

  let output = false;

  let keyboard = new Keyboard({
    onChange: (input) => {
      output = input;
    },
    useMouseEvents: true
  });

  keyboard.getButtonElement("q").onclick();

  expect(output).toBe("q");
});

it('Keyboard onChangeAll will work', () => {
  testUtil.setDOM();

  let output;

  let keyboard = new Keyboard({
    onChangeAll: (input) => {
      output = input ? input.default : null;
    },
    useMouseEvents: true
  });

  keyboard.getButtonElement("q").onclick();

  expect(output).toBe("q");
});

it('Keyboard clearInput will work', () => {
  testUtil.setDOM();

  let keyboard = new Keyboard();

  /**
   * Avoid setInput for this test
   */
  keyboard.input = {
    "default": "hello"
  };

  keyboard.clearInput();

  expect(keyboard.getInput()).toBeFalsy();
});

it('Keyboard clearInput will work with syncInstanceInputs', () => {
  testUtil.clear();

  document.body.innerHTML = `
    <div class="keyboard1"></div>
    <div class="keyboard2"></div>
  `;

  let sharedOptions = {
    syncInstanceInputs: true
  };

  let keyboard1 = new Keyboard(".keyboard1", sharedOptions);
  let keyboard2 = new Keyboard(".keyboard2", sharedOptions);

  /**
   * Avoid setInput for this test
   */
  keyboard1.input = {
    "default": "hello"
  };

  keyboard2.clearInput();

  expect(keyboard1.getInput()).toBeFalsy();
});

it('Keyboard setInput will work', () => {
  testUtil.setDOM();

  let keyboard = new Keyboard();

  keyboard.setInput("hello");

  expect(keyboard.getInput()).toBe("hello");
});

it('Keyboard setInput will work with syncInstanceInputs', () => {
  testUtil.clear();

  document.body.innerHTML = `
    <div class="keyboard1"></div>
    <div class="keyboard2"></div>
  `;

  let sharedOptions = {
    syncInstanceInputs: true
  };

  let keyboard1 = new Keyboard(".keyboard1", sharedOptions);
  let keyboard2 = new Keyboard(".keyboard2", sharedOptions);

  keyboard1.setInput("hello");

  expect(keyboard2.getInput()).toBe("hello");
});

it('Keyboard dispatch will work', () => {
  testUtil.setDOM();

  document.body.innerHTML = `
    <div class="keyboard1"></div>
    <div class="keyboard2"></div>
  `;

  let keyboard1 = new Keyboard(".keyboard1");
  let keyboard2 = new Keyboard(".keyboard2");

  keyboard1.dispatch(instance => {
    instance.setOptions({
      buttonTheme: [
        {
          class: "myCustomClass",
          buttons: "Q"
        }
      ]
    })
  });

  expect(keyboard2.options.buttonTheme[0].class).toBe("myCustomClass");
});

it('Keyboard dispatch will not work without SimpleKeyboardInstances', () => {
  testUtil.setDOM();

  document.body.innerHTML = `
    <div class="keyboard1"></div>
    <div class="keyboard2"></div>
  `;

  let keyboard1 = new Keyboard(".keyboard1");
  let keyboard2 = new Keyboard(".keyboard2");

  window['SimpleKeyboardInstances'] = null;

  try {
    keyboard1.dispatch(instance => {
      instance.setOptions({
        buttonTheme: [
          {
            class: "myCustomClass",
            buttons: "Q"
          }
        ]
      })
    });

    expect(true).toBe(false);
  } catch (e) {
    expect(e.message).toBe("INSTANCES_VAR_ERROR");
  }
});

it('Keyboard addButtonTheme will work', () => {
  testUtil.setDOM();

  let keyboard = new Keyboard();
  let returnVal = keyboard.addButtonTheme("q", "test");

  expect(keyboard.options.buttonTheme[0].class).toBe("test");
});

it('Keyboard addButtonTheme will not work without params', () => {
  testUtil.setDOM();

  let keyboard = new Keyboard();
  let returnVal = keyboard.addButtonTheme();

  expect(returnVal).toBeFalsy();
});

it('Keyboard addButtonTheme will amend a buttonTheme', () => {
  testUtil.setDOM();

  let keyboard = new Keyboard({
    buttonTheme: [
      {
        class: "test",
        buttons: "s"
      }
    ]
  });

  keyboard.addButtonTheme("q", "test");

  expect(keyboard.options.buttonTheme[0].class).toBe("test");
});

it('Keyboard addButtonTheme will create a buttonTheme', () => {
  testUtil.setDOM();

  let keyboard = new Keyboard({
    buttonTheme: [
      {
        class: "blurb",
        buttons: "s"
      }
    ]
  });

  keyboard.addButtonTheme("q", "test");

  expect(keyboard.options.buttonTheme[1].class).toBe("test");
});

it('Keyboard addButtonTheme will ignore a repeated buttonTheme', () => {
  testUtil.setDOM();

  let keyboard = new Keyboard({
    buttonTheme: [
      {
        class: "test",
        buttons: "s a"
      }
    ]
  });

  keyboard.addButtonTheme("a", "test");

  expect(keyboard.options.buttonTheme[0].buttons).toBe("s a");
});

it('Keyboard addButtonTheme will amend a buttonTheme', () => {
  testUtil.setDOM();

  let keyboard = new Keyboard({
    buttonTheme: [
      {
        class: "test",
        buttons: "s"
      }
    ]
  });

  keyboard.addButtonTheme("q", "test");

  expect(keyboard.options.buttonTheme[0].buttons).toBe("s q");
});


it('Keyboard removeButtonTheme without params will remove all button themes', () => {
  testUtil.setDOM();

  let keyboard = new Keyboard({
    buttonTheme: [
      {
        class: "test",
        buttons: "s"
      }
    ]
  });

  keyboard.removeButtonTheme();

  expect(keyboard.options.buttonTheme.length).toBe(0);
});


it('Keyboard removeButtonTheme will work', () => {
  testUtil.setDOM();

  let keyboard = new Keyboard({
    buttonTheme: [
      {
        class: "test",
        buttons: "s"
      }
    ]
  });

  keyboard.removeButtonTheme("s", "test");

  expect(keyboard.options.buttonTheme.length).toBe(0);
});

it('Keyboard removeButtonTheme will work wihtout a class', () => {
  testUtil.setDOM();

  let keyboard = new Keyboard({
    buttonTheme: [
      {
        class: "test",
        buttons: "s"
      }
    ]
  });

  keyboard.removeButtonTheme("s");

  expect(keyboard.options.buttonTheme.length).toBe(0);
});

it('Keyboard removeButtonTheme will do nothing without a button param', () => {
  testUtil.setDOM();

  let keyboard = new Keyboard({
    buttonTheme: [
      {
        class: "test",
        buttons: "s"
      }
    ]
  });

  keyboard.removeButtonTheme(null, "test");

  expect(keyboard.options.buttonTheme.length).toBe(1);
});

it('Keyboard removeButtonTheme does nothing if req button doesnt have a buttonTheme', () => {
  testUtil.setDOM();

  let keyboard = new Keyboard({
    buttonTheme: [
      {
        class: "test",
        buttons: "a"
      }
    ]
  });

  keyboard.removeButtonTheme("s", "test");

  expect(keyboard.options.buttonTheme.length).toBe(1);
});

it('Keyboard removeButtonTheme does nothing if buttonTheme class does not exist', () => {
  testUtil.setDOM();

  let keyboard = new Keyboard({
    buttonTheme: [
      {
        class: "testy",
        buttons: "a"
      }
    ]
  });

  keyboard.removeButtonTheme("a", "test");

  expect(keyboard.options.buttonTheme.length).toBe(1);
});

it('Keyboard removeButtonTheme does nothing if buttonTheme doesnt have the requested buttons', () => {
  testUtil.setDOM();

  let keyboard = new Keyboard({
    buttonTheme: [
      {
        class: "test",
        buttons: "a b c d e f"
      }
    ]
  });

  keyboard.removeButtonTheme("g", "test");

  expect(keyboard.options.buttonTheme[0].buttons).toBe("a b c d e f");
});

it('Keyboard getButtonElement will not return anything if empty match', () => {
  testUtil.setDOM();

  let keyboard = new Keyboard({
    layout: {
      default: [
        "{//} {button} d",
        "a b c d e f g h i j",
      ]
    }
  });

  expect(keyboard.getButtonElement("{waldo}")).toBeFalsy();
});

it('Keyboard getButtonElement will return multiple matched buttons', () => {
  testUtil.setDOM();

  let keyboard = new Keyboard();

  expect(keyboard.getButtonElement("{shift}").length).toBe(2);
});

it('Keyboard will receive physical keyboard events', () => {
  testUtil.setDOM();

  new Keyboard({
    debug: true,
    physicalKeyboardHighlight: true
  });

  document.dispatchEvent(new KeyboardEvent('keyup', {
    charCode: 0,
    code: "KeyF",
    key: "f",
    which: 70,
    target: {
      tagName: "input"
    }
  }));
});

it('Keyboard caretEventHandler will detect input, textarea focus', () => {
  testUtil.setDOM();

  let keyboard = new Keyboard();

  keyboard.caretEventHandler({
    charCode: 0,
    code: "KeyF",
    key: "f",
    which: 70,
    target: {
      tagName: "input",
      selectionStart: 3
    }
  });

  expect(keyboard.caretPosition).toBe(3);
});

it('Keyboard caretEventHandler will not set caretPosition on disableCaretPositioning', () => {
  testUtil.setDOM();

  let keyboard = new Keyboard();

  keyboard.caretEventHandler({
    charCode: 0,
    code: "KeyF",
    key: "f",
    which: 70,
    target: {
      tagName: "input",
      selectionStart: 3
    }
  });

  expect(keyboard.caretPosition).toBe(3);

  keyboard.setOptions({
    disableCaretPositioning: true
  });

  keyboard.caretEventHandler({
    charCode: 0,
    code: "KeyF",
    key: "f",
    which: 70,
    target: {
      tagName: "input",
      selectionStart: 3
    }
  });

  expect(keyboard.caretPosition).toBeFalsy();
});

it('Keyboard caretEventHandler ignore positioning if input, textarea is blur', () => {
  testUtil.setDOM();

  let keyboard = new Keyboard();

  keyboard.isMouseHold = true;

  keyboard.caretEventHandler({
    charCode: 0,
    code: "KeyF",
    key: "f",
    which: 70,
    target: {
      tagName: "div",
      selectionStart: 4
    }
  });

  expect(keyboard.caretPosition).toBeFalsy();
});

it('Keyboard caretEventHandler will work with debug', () => {
  testUtil.setDOM();

  let keyboard = new Keyboard({
    debug: true
  });

  keyboard.caretEventHandler({
    charCode: 0,
    code: "KeyF",
    key: "f",
    which: 70,
    target: {
      tagName: "input",
      selectionStart: 3
    }
  });

  expect(keyboard.caretPosition).toBe(3);
});

it('Keyboard onInit will work', () => {
  testUtil.setDOM();

  let passed = false;

  let keyboard = new Keyboard({
    onInit: () => {
      passed = true
    }
  });

  expect(passed).toBeTruthy();
});

it('Keyboard onRender will work', () => {
  testUtil.setDOM();

  let passed = false;

  let keyboard = new Keyboard({
    onRender: () => {
      passed = true
    }
  });

  expect(passed).toBeTruthy();
});

it('Keyboard buttonTheme that is invalid will be ignored and not throw', () => {
  testUtil.setDOM();

  let keyboard = new Keyboard({
    buttonTheme: [
      {
        class: null,
        buttons: null
      }
    ]
  });
});

it('Keyboard buttonTheme buttons that are invalid will be ignored and not throw', () => {
  testUtil.setDOM();

  let keyboard = new Keyboard({
    buttonTheme: [
      {
        class: null,
        buttons: undefined
      }
    ]
  });
});

it('Keyboard buttonTheme will be ignored if buttons param not a string', () => {
  testUtil.setDOM();

  new Keyboard({
    buttonTheme: [
      {
        class: "test",
        buttons: {
          wrong: true
        }
      }
    ]
  });
});

it('Keyboard buttonTheme will be ignored if already added', () => {
  testUtil.setDOM();

  let keyboard = new Keyboard({
    buttonTheme: [
      {
        class: "test",
        buttons: "a b c"
      },
      {
        class: "test",
        buttons: "c"
      },
      {
        class: "anotherclass",
        buttons: "c"
      },
      {
        class: "yetAnotherclass",
        buttons: "c"
      },
      {
        class: "anotherclass",
        buttons: "c"
      },
    ]
  });
});

it('Keyboard can set a module', () => {
  testUtil.setDOM();

  let keyboard = new Keyboard();

  keyboard.registerModule(
    "test",
    (module) => {
      module.foo = "bar";
    }
  );

  expect(keyboard.getModuleProp("test", "foo")).toBe("bar");
});

it('Keyboard registerModule will return current module tree', () => {
  testUtil.setDOM();

  let keyboard = new Keyboard();

  keyboard.modules.test = {
    testy: "test"
  };

  keyboard.registerModule(
    "test",
    (module) => {
      module.foo = "bar";
    }
  );

  expect(keyboard.getModuleProp("test", "testy")).toBe("test");
  expect(keyboard.getModuleProp("test", "foo")).toBe("bar");
});

it('Keyboard can set a module by amending the modules tree', () => {
  testUtil.setDOM();

  let keyboard = new Keyboard();

  keyboard.modules = {
    testman: {
      foo: "baz"
    }
  };

  keyboard.registerModule(
    "test",
    (module) => {
      module.foo = "bar";
    }
  );

  expect(keyboard.getModuleProp("test", "foo")).toBe("bar");
});

it('Keyboard will not retrieve an option for an inexistent module', () => {
  testUtil.setDOM();

  let keyboard = new Keyboard();

  expect(keyboard.getModuleProp("test", "foo")).toBeFalsy();
});

it('Keyboard will get a list of modules', () => {
  testUtil.setDOM();

  let keyboard = new Keyboard();

  keyboard.registerModule(
    "test",
    (module) => {
      module.foo = "bar";
    }
  );

  expect(keyboard.getModulesList()[0]).toBe("test");
});

it('Keyboard loadModules will load a simple module', () => {
  testUtil.setDOM();

  class myClass {
    init = (module) => {
      module.foo = "bar";
    };
  }

  let keyboard = new Keyboard({
    modules: [
      myClass
    ]
  });  
});

it('Keyboard handleButtonMouseUp will set isMouseHold to false', () => {
  testUtil.setDOM();

  let keyboard = new Keyboard();

  keyboard.isMouseHold = true;

  document.onmouseup();

  expect(keyboard.isMouseHold).toBeFalsy();
});

it('Keyboard handleButtonMouseUp clear holdInteractionTimeout', () => {
  testUtil.setDOM();

  let keyboard = new Keyboard();

  keyboard.isMouseHold = true;
  keyboard.holdInteractionTimeout = setTimeout(() => {}, 10000);

  document.onmouseup();
});

it('Keyboard handleButtonMouseDown will work', () => {
  testUtil.setDOM();

  let keyboard = new Keyboard();

  keyboard.handleButtonMouseDown("q", {
    target: keyboard.getButtonElement("q"),
    preventDefault: () => {},
    stopPropagation: () => {}
  });

  var clickEvent = document.createEvent('MouseEvents');
  clickEvent.initEvent('mousedown', true, true);
  keyboard.getButtonElement("q").dispatchEvent(clickEvent);
  document.onmouseup();

});

it('Keyboard handleButtonMouseDown will work with preventMouseDownDefault', () => {
  testUtil.setDOM();

  let keyboard = new Keyboard();

  keyboard.options.preventMouseDownDefault = true;

  keyboard.handleButtonMouseDown("q", {
    target: keyboard.getButtonElement("q"),
    preventDefault: () => {},
    stopPropagation: () => {}
  });

  var clickEvent = document.createEvent('MouseEvents');
  clickEvent.initEvent('mousedown', true, true);
  keyboard.getButtonElement("q").dispatchEvent(clickEvent);
  document.onmouseup();

});

it('Keyboard onModulesLoaded will work', () => {
  testUtil.setDOM();

  class myClass {
    init = (module) => {
      module.foo = "bar";
    };
  }

  let foo;

  let keyboard = new Keyboard({
    modules: [
      myClass
    ],
    onModulesLoaded: () => {
      foo = "bar";
    }
  });

  expect(foo).toBe("bar");
});

it('Keyboard inputPattern will work globally', () => {
  testUtil.setDOM();

  let keyboard = new Keyboard({
    inputPattern: /^\d+$/,
    useMouseEvents: true
  });

  keyboard.getButtonElement("q").onclick();

  expect(keyboard.getInput()).toBeFalsy();

  keyboard.getButtonElement("1").onclick();

  expect(keyboard.getInput()).toBe("1");
});

it('Keyboard inputPattern will work by input name', () => {
  testUtil.setDOM();

  let keyboard = new Keyboard({
    debug: true,
    inputName: "test1",
    inputPattern: {
      test1: /^\d+$/
    },
    useMouseEvents: true
  });

  keyboard.getButtonElement("q").onclick();
  keyboard.getButtonElement("1").onclick();

  expect(keyboard.getInput()).toBe("1");

  keyboard.setOptions({
    inputName: "default"
  });

  keyboard.getButtonElement("q").onclick();
  keyboard.getButtonElement("1").onclick();

  expect(keyboard.getInput()).toBe("q1");
});

it('Keyboard processAutoTouchEvents will work', () => {
  testUtil.setDOM();

  navigator.maxTouchPoints = true;

  let keyboard = new Keyboard({
    autoUseTouchEvents: true
  });

  expect(keyboard.options.useTouchEvents).toBeTruthy();
});

it('Keyboard processAutoTouchEvents will work with debugging enabled', () => {
  testUtil.setDOM();

  navigator.maxTouchPoints = true;

  let keyboard = new Keyboard({
    autoUseTouchEvents: true,
    debug: true
  });

  expect(keyboard.options.useTouchEvents).toBeTruthy();
});

it('Keyboard beforeFirstRender method will work', () => {
  testUtil.setDOM();

  let timesCalled = 0;

  let keyboard = new Keyboard({
    beforeFirstRender: () => {
      timesCalled++;
    }
  });

  /**
   * Triggering another render
   */
  keyboard.setOptions({
    layoutName: "shift"
  });

  expect(timesCalled).toBe(1);
});

it('Keyboard beforeFirstRender will show PointerEvents warning', () => {
  testUtil.setDOM();

  let timesCalled = 0;

  window.PointerEvent = window.PointerEvent ? window.PointerEvent : () => {};

  let keyboard = new Keyboard({
    debug: true,
    beforeFirstRender: () => {
      timesCalled++;
    }
  });

  expect(timesCalled).toBe(1);
});

it('Keyboard beforeRender method will work', () => {
  testUtil.setDOM();

  let timesCalled = 0;

  let keyboard = new Keyboard({
    beforeRender: () => {
      timesCalled++;
    }
  });

  /**
   * Triggering another render
   */
  keyboard.setOptions({
    layoutName: "shift"
  });

  expect(timesCalled).toBe(2);
});

it('Keyboard parseRowDOMContainers will work', () => {
  testUtil.setDOM();

  let keyboard = new Keyboard({
    layout: {
      'default': [
        '` [1 2 3 4 5 6 7 8 9] 0 - = {bksp}',
        '{tab} q w e r t y u [i o p] [ ] \\',
        '{lock} [a s d] f g h j k l ; \' {enter}',
        '{shift} z x c v b n m , . / {shift}',
        '[.com @] {space} {arrowleft} [{arrowup} {arrowdown}] {arrowright}'
      ],
      'shift': [
        '~ ! @ # $ % ^ & * ( ) _ + {bksp}',
        '{tab} [Q W E R T] Y U I O P { } |',
        '{lock} A S D F G H J K L : " {enter}',
        '{shift} Z X C V [B N M <] > ? {shift}',
        '.com @ {space}'
      ]
    }
  });

  let containers = Array.from(document.querySelectorAll(".hg-button-container"));

  expect(containers.length).toBe(5);

  keyboard.setOptions({
    debug: true
  });

  expect(containers.length).toBe(5);
});

it('Keyboard parseRowDOMContainers will ignore empty rows', () => {
  testUtil.setDOM();

  let failed = false;

  try {
    let keyboard = new Keyboard();
    keyboard.parseRowDOMContainers({
      children: []
    });
  } catch (e) {
    failed = true;
  }

  expect(failed).toBeFalsy();
});


it('Keyboard parseRowDOMContainers will ignore missing endIndex or endIndex before startIndex', () => {
  testUtil.setDOM();

  let keyboard = new Keyboard({
    layout: {
      'default': [
        '` [1 2 3 4 5 6 7 8 9 0 - = {bksp}',
        '` 1 2 3] 4 5 6 7 8 9 [0 - = {bksp}',
      ]
    }
  });

  let containers = Array.from(document.querySelectorAll(".hg-button-container"));

  expect(containers.length).toBe(0);
});

it('Keyboard disableRowButtonContainers will bypass parseRowDOMContainers', () => {
  testUtil.setDOM();

  let keyboard = new Keyboard({
    disableRowButtonContainers: true,
    layout: {
      'default': [
        '` [1 2 3 4 5 6 7 8 9] 0 - = {bksp}',
        '{tab} q w e r t y u [i o p] [ ] \\',
        '{lock} [a s d] f g h j k l ; \' {enter}',
        '{shift} z x c v b n m , . / {shift}',
        '[.com @] {space} {arrowleft} [{arrowup} {arrowdown}] {arrowright}'
      ],
      'shift': [
        '~ ! @ # $ % ^ & * ( ) _ + {bksp}',
        '{tab} [Q W E R T] Y U I O P { } |',
        '{lock} A S D F G H J K L : " {enter}',
        '{shift} Z X C V [B N M <] > ? {shift}',
        '.com @ {space}'
      ]
    }
  });

  let containers = Array.from(document.querySelectorAll(".hg-button-container"));

  expect(containers.length).toBe(0);
});

it('Keyboard inputName change will trigget caretPosition reset', () => {
  testUtil.setDOM();

  let keyboard = new Keyboard();

  keyboard.caretPosition = 0;

  keyboard.getButtonElement("q").onpointerdown();
  keyboard.getButtonElement("1").onpointerdown();

  expect(keyboard.caretPosition).toBe(2);

  keyboard.setOptions({
    inputName: "myInput"
  });

  keyboard.getButtonElement("q").onpointerdown();
  keyboard.getButtonElement("1").onpointerdown();
  keyboard.getButtonElement("b").onpointerdown();

  expect(keyboard.caretPosition).toBe(null);
});

it('Keyboard destroy will work', () => {
  testUtil.setDOM();

  let keyboard = new Keyboard();

  keyboard.destroy();

  expect(keyboard.keyboardDOM.innerHTML).toBeFalsy();
});

it('Keyboard disableButtonHold will work', () => {
  testUtil.setDOM();

  let keyboard = new Keyboard({
    disableButtonHold: true
  });

  expect(keyboard.options.disableButtonHold).toBe(true);
});

it('Keyboard caretEventHandler will be triggered on mouseup and ontouchend', () => {
  testUtil.setDOM();

  let keyboard = new Keyboard({
    disableCaretPositioning: true
  });

  keyboard.caretPosition = 6;

<<<<<<< HEAD
  document.dispatchEvent(new KeyboardEvent('mouseup', {
=======
  document.dispatchEvent(new MouseEvent('mouseup', {
>>>>>>> 16f26bd6
    target: {
      tagName: "input"
    }
  }));

  expect(keyboard.caretPosition).toBe(null);

  keyboard.setOptions({
    disableCaretPositioning: false
  })

  keyboard.caretPosition = 10;

<<<<<<< HEAD
  document.dispatchEvent(new KeyboardEvent('touchend', {
=======
  document.dispatchEvent(new TouchEvent('touchend', {
>>>>>>> 16f26bd6
    target: {
      tagName: "input"
    }
  }));

  expect(keyboard.caretPosition).toBe(10);
});

it('Keyboard onKeyReleased will work', () => {
  testUtil.setDOM();

  let pressed = false;
  let firedTimes = 0;

  let keyboard = new Keyboard({
    onKeyReleased: () => {
      pressed = true;
      firedTimes++;
    },
    debug: true
  });

  keyboard.getButtonElement("q").onpointerdown();
  keyboard.getButtonElement("q").onpointerup();

  expect(pressed).toBeTruthy();
  expect(firedTimes).toBe(1);
});<|MERGE_RESOLUTION|>--- conflicted
+++ resolved
@@ -1253,11 +1253,7 @@
 
   keyboard.caretPosition = 6;
 
-<<<<<<< HEAD
-  document.dispatchEvent(new KeyboardEvent('mouseup', {
-=======
   document.dispatchEvent(new MouseEvent('mouseup', {
->>>>>>> 16f26bd6
     target: {
       tagName: "input"
     }
@@ -1271,11 +1267,7 @@
 
   keyboard.caretPosition = 10;
 
-<<<<<<< HEAD
-  document.dispatchEvent(new KeyboardEvent('touchend', {
-=======
   document.dispatchEvent(new TouchEvent('touchend', {
->>>>>>> 16f26bd6
     target: {
       tagName: "input"
     }
